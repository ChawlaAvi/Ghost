<<<<<<< HEAD
/*global Ghost,Backbone */
(function () {
    'use strict';

    Ghost.Models.User = Ghost.ProgressModel.extend({
        url: Ghost.paths.apiRoot + '/users/me/',

        parse: function (resp) {
            // unwrap user from {users: [{...}]}
            if (resp.users) {
                resp = resp.users[0];
            }

            return resp;
        },

        sync: function (method, model, options) {
            // wrap user in {users: [{...}]}
            if (method === 'create' || method === 'update') {
                options.data = JSON.stringify({users: [this.attributes]});
                options.contentType = 'application/json';
            }

            return Backbone.Model.prototype.sync.apply(this, arguments);
        }
    });
=======
import BaseModel from 'ghost/models/base';

var UserModel = BaseModel.extend({
    url: BaseModel.apiRoot + '/users/me/',
    forgottenUrl: BaseModel.apiRoot + '/forgotten/',
    resetUrl: BaseModel.apiRoot + '/reset/',
>>>>>>> 8ce91adf

    save: function () {
        return ic.ajax.request(this.url, {
            type: 'POST',
            data: this.getProperties(Ember.keys(this))
        });
    },

    validate: function () {
        var validationErrors = [];

        if (!validator.isLength(this.get('name'), 0, 150)) {
            validationErrors.push({message: "Name is too long"});
        }

        if (!validator.isLength(this.get('bio'), 0, 200)) {
            validationErrors.push({message: "Bio is too long"});
        }

        if (!validator.isEmail(this.get('email'))) {
            validationErrors.push({message: "Please supply a valid email address"});
        }

        if (!validator.isLength(this.get('location'), 0, 150)) {
            validationErrors.push({message: "Location is too long"});
        }

        if (this.get('website').length) {
            if (!validator.isURL(this.get('website')) ||
                !validator.isLength(this.get('website'), 0, 2000)) {
                validationErrors.push({message: "Please use a valid url"});
            }
        }

        if (validationErrors.length > 0) {
            this.set('isValid', false);
        } else {
            this.set('isValid', true);
        }

        this.set('errors', validationErrors);

        return this;
    },

    saveNewPassword: function (password) {
        return ic.ajax.request(BaseModel.subdir + '/ghost/changepw/', {
            type: 'POST',
            data: password
        });
    },

    validatePassword: function (password) {
        var validationErrors = [];

        if (!validator.equals(password.newPassword, password.ne2Password)) {
            validationErrors.push("Your new passwords do not match");
        }

        if (!validator.isLength(password.newPassword, 8)) {
            validationErrors.push("Your password is not long enough. It must be at least 8 characters long.");
        }

        if (validationErrors.length > 0) {
            this.set('passwordIsValid', false);
        } else {
            this.set('passwordIsValid', true);
        }

        this.set('passwordErrors', validationErrors);

        return this;
    },
    
    fetchForgottenPasswordFor: function (email) {
        var self = this;
        return new Ember.RSVP.Promise(function (resolve, reject) {
            if (!validator.isEmail(email)) {
                reject(new Error('Please enter a correct email address.'));
            } else {
                resolve(ic.ajax.request(self.forgottenUrl, {
                    type: 'POST',
                    headers: {
                        // @TODO Find a more proper way to do this.
                        'X-CSRF-Token': $('meta[name="csrf-param"]').attr('content')
                    },
                    data: {
                        email: email
                    }
                }));
            }
        });
    },

    resetPassword: function (passwords, token) {
        var self = this;
        return new Ember.RSVP.Promise(function (resolve, reject) {
            if (!self.validatePassword(passwords).get('passwordIsValid')) {
                reject(new Error('Errors found! ' + JSON.stringify(self.get('passwordErrors'))));
            } else {
                resolve(ic.ajax.request(self.resetUrl, {
                    type: 'POST',
                    headers: {
                        // @TODO: find a more proper way to do this.
                        'X-CSRF-Token': $('meta[name="csrf-param"]').attr('content')
                    },
                    data: {
                        newpassword: passwords.newPassword,
                        ne2password: passwords.ne2Password,
                        token: token
                    }
                }));
            }
        });
    }
});

export default UserModel;<|MERGE_RESOLUTION|>--- conflicted
+++ resolved
@@ -1,38 +1,9 @@
-<<<<<<< HEAD
-/*global Ghost,Backbone */
-(function () {
-    'use strict';
-
-    Ghost.Models.User = Ghost.ProgressModel.extend({
-        url: Ghost.paths.apiRoot + '/users/me/',
-
-        parse: function (resp) {
-            // unwrap user from {users: [{...}]}
-            if (resp.users) {
-                resp = resp.users[0];
-            }
-
-            return resp;
-        },
-
-        sync: function (method, model, options) {
-            // wrap user in {users: [{...}]}
-            if (method === 'create' || method === 'update') {
-                options.data = JSON.stringify({users: [this.attributes]});
-                options.contentType = 'application/json';
-            }
-
-            return Backbone.Model.prototype.sync.apply(this, arguments);
-        }
-    });
-=======
 import BaseModel from 'ghost/models/base';
 
 var UserModel = BaseModel.extend({
     url: BaseModel.apiRoot + '/users/me/',
     forgottenUrl: BaseModel.apiRoot + '/forgotten/',
     resetUrl: BaseModel.apiRoot + '/reset/',
->>>>>>> 8ce91adf
 
     save: function () {
         return ic.ajax.request(this.url, {
@@ -106,7 +77,7 @@
 
         return this;
     },
-    
+
     fetchForgottenPasswordFor: function (email) {
         var self = this;
         return new Ember.RSVP.Promise(function (resolve, reject) {
