const should = require('should');
const card = require('../../../../../server/lib/mobiledoc/cards/markdown');
const SimpleDom = require('simple-dom');
const serializer = new SimpleDom.HTMLSerializer(SimpleDom.voidMap);

describe('Markdown card', function () {
<<<<<<< HEAD
    describe('default', function () {
        it('Markdown Card renders', function () {
            let opts = {
                env: {
                    dom: new SimpleDom.Document()
                },
                payload: {
                    markdown: '#HEADING\r\n- list\r\n- items'
                }
            };

            serializer.serialize(card.render(opts)).should.eql('<!--kg-card-begin: markdown--><h1 id="heading">HEADING</h1>\n<ul>\n<li>list</li>\n<li>items</li>\n</ul>\n<!--kg-card-end: markdown-->');
        });

        it('Accepts invalid HTML in markdown', function () {
            let opts = {
                env: {
                    dom: new SimpleDom.Document()
                },
                payload: {
                    markdown: '#HEADING\r\n<h2>Heading 2>'
                }
            };

            serializer.serialize(card.render(opts)).should.eql('<!--kg-card-begin: markdown--><h1 id="heading">HEADING</h1>\n<h2>Heading 2><!--kg-card-end: markdown-->');
        });

        it('Renders nothing when payload is undefined', function () {
            let opts = {
                env: {
                    dom: new SimpleDom.Document()
                },
                payload: {
                    markdown: undefined
                }
            };

            serializer.serialize(card.render(opts)).should.eql('');
        });
=======
    it('renders', function () {
        let opts = {
            env: {
                dom: new SimpleDom.Document()
            },
            payload: {
                markdown: '#HEADING\r\n- list\r\n- items'
            }
        };

        serializer.serialize(card.render(opts)).should.eql('<!--kg-card-begin: markdown--><h1 id="heading">HEADING</h1>\n<ul>\n<li>list</li>\n<li>items</li>\n</ul>\n<!--kg-card-end: markdown-->');
    });

    it('Accepts invalid HTML in markdown', function () {
        let opts = {
            env: {
                dom: new SimpleDom.Document()
            },
            payload: {
                markdown: '#HEADING\r\n<h2>Heading 2>'
            }
        };

        serializer.serialize(card.render(opts)).should.eql('<!--kg-card-begin: markdown--><h1 id="heading">HEADING</h1>\n<h2>Heading 2><!--kg-card-end: markdown-->');
    });

    it('Renders nothing when payload is undefined', function () {
        let opts = {
            env: {
                dom: new SimpleDom.Document()
            },
            payload: {
                markdown: undefined
            }
        };

        serializer.serialize(card.render(opts)).should.eql('');
    });

    it('[deprecated] version 1', function () {
        let opts = {
            env: {
                dom: new SimpleDom.Document()
            },
            payload: {
                markdown: '#HEADING\r\n- list\r\n- items'
            },
            options: {
                version: 1
            }
        };

        serializer.serialize(card.render(opts)).should.eql('<!--kg-card-begin: markdown--><div class="kg-card-markdown"><h1 id="heading">HEADING</h1>\n<ul>\n<li>list</li>\n<li>items</li>\n</ul>\n</div><!--kg-card-end: markdown-->');
    });

    it('transforms urls absolute to relative', function () {
        let payload = {
            markdown: 'A link to [an internal post](http://127.0.0.1:2369/post)'
        };

        const transformed = card.absoluteToRelative(payload, {});

        transformed.markdown
            .should.equal('A link to [an internal post](/post)');
    });

    it('transforms urls relative to absolute', function () {
        let payload = {
            markdown: 'A link to [an internal post](/post)'
        };

        const transformed = card.relativeToAbsolute(payload, {});

        transformed.markdown
            .should.equal('A link to [an internal post](http://127.0.0.1:2369/post)');
>>>>>>> da458817
    });
});<|MERGE_RESOLUTION|>--- conflicted
+++ resolved
@@ -4,47 +4,6 @@
 const serializer = new SimpleDom.HTMLSerializer(SimpleDom.voidMap);
 
 describe('Markdown card', function () {
-<<<<<<< HEAD
-    describe('default', function () {
-        it('Markdown Card renders', function () {
-            let opts = {
-                env: {
-                    dom: new SimpleDom.Document()
-                },
-                payload: {
-                    markdown: '#HEADING\r\n- list\r\n- items'
-                }
-            };
-
-            serializer.serialize(card.render(opts)).should.eql('<!--kg-card-begin: markdown--><h1 id="heading">HEADING</h1>\n<ul>\n<li>list</li>\n<li>items</li>\n</ul>\n<!--kg-card-end: markdown-->');
-        });
-
-        it('Accepts invalid HTML in markdown', function () {
-            let opts = {
-                env: {
-                    dom: new SimpleDom.Document()
-                },
-                payload: {
-                    markdown: '#HEADING\r\n<h2>Heading 2>'
-                }
-            };
-
-            serializer.serialize(card.render(opts)).should.eql('<!--kg-card-begin: markdown--><h1 id="heading">HEADING</h1>\n<h2>Heading 2><!--kg-card-end: markdown-->');
-        });
-
-        it('Renders nothing when payload is undefined', function () {
-            let opts = {
-                env: {
-                    dom: new SimpleDom.Document()
-                },
-                payload: {
-                    markdown: undefined
-                }
-            };
-
-            serializer.serialize(card.render(opts)).should.eql('');
-        });
-=======
     it('renders', function () {
         let opts = {
             env: {
@@ -84,22 +43,6 @@
         serializer.serialize(card.render(opts)).should.eql('');
     });
 
-    it('[deprecated] version 1', function () {
-        let opts = {
-            env: {
-                dom: new SimpleDom.Document()
-            },
-            payload: {
-                markdown: '#HEADING\r\n- list\r\n- items'
-            },
-            options: {
-                version: 1
-            }
-        };
-
-        serializer.serialize(card.render(opts)).should.eql('<!--kg-card-begin: markdown--><div class="kg-card-markdown"><h1 id="heading">HEADING</h1>\n<ul>\n<li>list</li>\n<li>items</li>\n</ul>\n</div><!--kg-card-end: markdown-->');
-    });
-
     it('transforms urls absolute to relative', function () {
         let payload = {
             markdown: 'A link to [an internal post](http://127.0.0.1:2369/post)'
@@ -120,6 +63,5 @@
 
         transformed.markdown
             .should.equal('A link to [an internal post](http://127.0.0.1:2369/post)');
->>>>>>> da458817
     });
 });