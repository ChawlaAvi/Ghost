--- conflicted
+++ resolved
@@ -19,11 +19,7 @@
  */
 describe('DB version integrity', function () {
     // Only these variables should need updating
-<<<<<<< HEAD
-    const currentSchemaHash = '2b2cf2575dcf3fc86136b0dd4fba3263';
-=======
-    const currentSchemaHash = '0545d6c54975ad00004d6287c8bc853a';
->>>>>>> c3eb5c29
+    const currentSchemaHash = 'ca66b8548e520731f23be1493f9d560e';
     const currentFixturesHash = 'c7b485fe2f16517295bd35c761129729';
 
     // If this test is failing, then it is likely a change has been made that requires a DB version bump,
