/**
 * Test the ghostdown extension
 *
 * Only ever runs on the client (i.e in the editor)
 * Server processes showdown without it so there can never be an image upload form in a post.
 */

/*globals describe, it */
var testUtils = require('../utils'),
    should = require('should'),

    // Stuff we are testing
<<<<<<< HEAD
    gdPath = "../../clientold/assets/vendor/showdown/extensions/ghostdown.js",
=======
    gdPath = "../../client/assets/lib/showdown/extensions/ghostdown.js",
>>>>>>> 75caeb93
    ghostdown = require(gdPath);

describe("Ghostdown showdown extensions", function () {

    it("should export an array of methods for processing", function () {

        ghostdown.should.be.a.function;
        ghostdown().should.be.an.instanceof(Array);

        ghostdown().forEach(function (processor) {
            processor.should.be.an.Object;
            processor.should.have.property("type");
            processor.should.have.property("filter");
            processor.type.should.be.a.String;
            processor.filter.should.be.a.function;
        });
    });

    it("should accurately detect images in markdown", function () {
        [
            "![]",
            "![]()",
            "![image and another,/ image]",
            "![image and another,/ image]()",
            "![image and another,/ image](http://dsurl.stuff)",
            "![](http://dsurl.stuff)"
            /* No ref-style for now
             "![][]",
             "![image and another,/ image][stuff]",
             "![][stuff]",
             "![image and another,/ image][]"
             */
        ]
            .forEach(function (imageMarkup) {
                var processedMarkup =
                    ghostdown().reduce(function (prev, processor) {
                        return processor.filter(prev);
                    }, imageMarkup);

                // The image is the entire markup, so the image box should be too
                processedMarkup.should.match(/^<section.*?section>\n*$/);
            });
    });

    it("should allow 4 underscores", function () {
        var processedMarkup =
            ghostdown().reduce(function (prev, processor) {
                return processor.filter(prev);
            }, "Ghost ____");

        processedMarkup.should.match(/Ghost\s(?:&#95;){4}$/);
    });

    it("should correctly include an image", function () {
        [
            "![image and another,/ image](http://dsurl.stuff)",
            "![](http://dsurl.stuff)"
            /* No ref-style for now
             "![image and another,/ image][test]\n\n[test]: http://dsurl.stuff",
             "![][test]\n\n[test]: http://dsurl.stuff"
             */
        ]
            .forEach(function (imageMarkup) {
                var processedMarkup =
                    ghostdown().reduce(function (prev, processor) {
                        return processor.filter(prev);
                    }, imageMarkup);

                processedMarkup.should.match(/<img class="js-upload-target"/);
            });
    });
});<|MERGE_RESOLUTION|>--- conflicted
+++ resolved
@@ -10,11 +10,7 @@
     should = require('should'),
 
     // Stuff we are testing
-<<<<<<< HEAD
-    gdPath = "../../clientold/assets/vendor/showdown/extensions/ghostdown.js",
-=======
-    gdPath = "../../client/assets/lib/showdown/extensions/ghostdown.js",
->>>>>>> 75caeb93
+    gdPath = "../../clientold/assets/lib/showdown/extensions/ghostdown.js",
     ghostdown = require(gdPath);
 
 describe("Ghostdown showdown extensions", function () {
