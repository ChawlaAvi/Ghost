/**
 * Main controller for Ghost frontend
 */

/*global require, module */
(function () {
    'use strict';

    var Ghost = require('../../ghost'),
        api = require('../../shared/api'),

        ghost = new Ghost(),
        frontendControllers;

    frontendControllers = {
        'homepage': function (req, res) {
            api.posts.browse().then(function (posts) {
                ghost.doFilter('prePostsRender', posts.toJSON(), function (posts) {
<<<<<<< HEAD
                    res.render('index', {posts: posts, ghostGlobals: ghost.globalConfig});
=======
                    res.render('index', {posts: posts, ghostGlobals: res.locals.ghostGlobals, navItems: res.locals.navItems});
>>>>>>> 2fc0a6a0
                });
            });
        },
        'single': function (req, res) {
            api.posts.read({'slug': req.params.slug}).then(function (post) {
                ghost.doFilter('prePostsRender', post.toJSON(), function (post) {
<<<<<<< HEAD
                    res.render('single', {post: post, ghostGlobals: ghost.globalConfig});
=======
                    res.render('single', {post: post, ghostGlobals: res.locals.ghostGlobals, navItems: res.locals.navItems});
>>>>>>> 2fc0a6a0
                });
            });
        }
    };

    module.exports = frontendControllers;
}());<|MERGE_RESOLUTION|>--- conflicted
+++ resolved
@@ -16,22 +16,14 @@
         'homepage': function (req, res) {
             api.posts.browse().then(function (posts) {
                 ghost.doFilter('prePostsRender', posts.toJSON(), function (posts) {
-<<<<<<< HEAD
-                    res.render('index', {posts: posts, ghostGlobals: ghost.globalConfig});
-=======
-                    res.render('index', {posts: posts, ghostGlobals: res.locals.ghostGlobals, navItems: res.locals.navItems});
->>>>>>> 2fc0a6a0
+                    res.render('index', {posts: posts, ghostGlobals: ghost.globalConfig, navItems: res.locals.navItems});
                 });
             });
         },
         'single': function (req, res) {
             api.posts.read({'slug': req.params.slug}).then(function (post) {
                 ghost.doFilter('prePostsRender', post.toJSON(), function (post) {
-<<<<<<< HEAD
-                    res.render('single', {post: post, ghostGlobals: ghost.globalConfig});
-=======
-                    res.render('single', {post: post, ghostGlobals: res.locals.ghostGlobals, navItems: res.locals.navItems});
->>>>>>> 2fc0a6a0
+                    res.render('single', {post: post, ghostGlobals: ghost.globalConfig, navItems: res.locals.navItems});
                 });
             });
         }
