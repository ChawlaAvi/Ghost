/**
 * Main controller for Ghost frontend
 */

/*global require, module */
(function () {
    'use strict';

    var Ghost = require('../../ghost'),
        api = require('../../shared/api'),

        ghost = new Ghost(),
        frontendControllers;

    frontendControllers = {
        'homepage': function (req, res) {
            api.posts.browse().then(function (posts) {
<<<<<<< HEAD
                ghost.doFilter('prePostsRender', posts.toJSON(), function (posts) {
                    res.render('index', {posts: posts, ghostGlobals: res.locals.ghostGlobals, navItems: res.locals.navItems});
=======
                // TODO: Make this more promisey or something
                ghost.doFilter('ghostNavItems', {path: req.path, navItems: []}, function(navData) {
                    ghost.doFilter('prePostsRender', posts.toJSON(), function (posts) {
                        res.render('index', {posts: posts, ghostGlobals: ghost.globals(), navItems: navData.navItems});
                    });
>>>>>>> 47f49bbb
                });
                
            });
        },
        'single': function (req, res) {
            api.posts.read({'slug': req.params.slug}).then(function (post) {
<<<<<<< HEAD
                ghost.doFilter('prePostsRender', post.toJSON(), function (post) {
                    res.render('single', {post: post, ghostGlobals: res.locals.ghostGlobals, navItems: res.locals.navItems});
=======
                ghost.doFilter('ghostNavItems', {path: req.path, navItems: []}, function(navData) {
                    ghost.doFilter('prePostsRender', post.toJSON(), function (post) {
                        res.render('single', {post: post, ghostGlobals: ghost.globals(), navItems: navData.navItems});
                    });
>>>>>>> 47f49bbb
                });
            });
        }
    };

    module.exports = frontendControllers;
}());<|MERGE_RESOLUTION|>--- conflicted
+++ resolved
@@ -15,31 +15,15 @@
     frontendControllers = {
         'homepage': function (req, res) {
             api.posts.browse().then(function (posts) {
-<<<<<<< HEAD
                 ghost.doFilter('prePostsRender', posts.toJSON(), function (posts) {
                     res.render('index', {posts: posts, ghostGlobals: res.locals.ghostGlobals, navItems: res.locals.navItems});
-=======
-                // TODO: Make this more promisey or something
-                ghost.doFilter('ghostNavItems', {path: req.path, navItems: []}, function(navData) {
-                    ghost.doFilter('prePostsRender', posts.toJSON(), function (posts) {
-                        res.render('index', {posts: posts, ghostGlobals: ghost.globals(), navItems: navData.navItems});
-                    });
->>>>>>> 47f49bbb
                 });
-                
             });
         },
         'single': function (req, res) {
             api.posts.read({'slug': req.params.slug}).then(function (post) {
-<<<<<<< HEAD
                 ghost.doFilter('prePostsRender', post.toJSON(), function (post) {
                     res.render('single', {post: post, ghostGlobals: res.locals.ghostGlobals, navItems: res.locals.navItems});
-=======
-                ghost.doFilter('ghostNavItems', {path: req.path, navItems: []}, function(navData) {
-                    ghost.doFilter('prePostsRender', post.toJSON(), function (post) {
-                        res.render('single', {post: post, ghostGlobals: ghost.globals(), navItems: navData.navItems});
-                    });
->>>>>>> 47f49bbb
                 });
             });
         }
